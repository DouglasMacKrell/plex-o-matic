# Changelog

All notable changes to this project will be documented in this file.

The format is based on [Keep a Changelog](https://keepachangelog.com/en/1.0.0/),
and this project adheres to [Semantic Versioning](https://semver.org/spec/v2.0.0.html).

## [Unreleased]

### Added
<<<<<<< HEAD
- Codecov Integration
  - Added configuration for code coverage reporting
  - Integrated with GitHub Actions workflow
  - Added codecov.yml configuration file
  - Enabled XML coverage report generation
=======
- Subtitle file detection and handling:
  - Added SubtitleFile class for subtitle representation
  - Implemented automatic language detection from filenames
  - Support for "forced" and "SDH" subtitle types
  - Added matching algorithm to pair subtitles with media files
  - Implemented Plex-compatible subtitle renaming
  - Added comprehensive test suite for subtitle functionality
  - Created detailed documentation for subtitle support
>>>>>>> 793e71e7

### Changed
- None

### Deprecated
- None

### Removed
- None

### Fixed
- None

### Security
- None

## [0.3.2] - 2024-06-25

### Fixed
- Explicitly disabled attestations in both TestPyPI and PyPI publishing steps in the GitHub Actions workflow
- Fixed tuple handling error in the PyPI publish action related to attestations

## [0.3.1] - 2025-03-23

### Fixed
- Fixed PyPI publish workflow attestation error
- Updated GitHub Actions workflow to disable problematic attestation feature
- Added comprehensive configuration to PyPI publishing steps

## [0.3.0] - 2024-06-21

### Added
- API Integration Package
  - TVDB API client with authentication, caching, and rate limiting
    - Supports search for TV series by name
    - Retrieves series details and episode information
    - Token management and automatic refresh
    - Request caching for better performance
  - TMDB API client with configuration, search, and details functionality
  - AniDB API client with UDP/HTTP combined access for anime metadata
    - Combined UDP and HTTP API access
    - Anime search and metadata retrieval
    - Episode information with titles
    - Rate limiting and session management
  - TVMaze API client with comprehensive show and person data
    - Show search by name and retrieval by ID
    - Episode information and specific episode lookup
    - Cast information for shows
    - People search functionality
    - Efficient caching and rate limiting
  - Local LLM client using Ollama with Deepseek R1 8b
  - Media metadata analysis and filename suggestions
  - Comprehensive test suite for all API clients
- Metadata Management System
  - MetadataManager for aggregating results from multiple sources
  - Unified search interface across all metadata providers
  - Intelligent filename matching and metadata extraction
  - Confidence-based result ranking
  - Efficient caching mechanism
  - Customizable match threshold
  - Text similarity scoring for better matching
  - Comprehensive test coverage
  - Enhanced metadata-episode integration
    - Special episode metadata retrieval and formatting
    - Multi-episode metadata handling for sequential and non-sequential episodes
    - Improved match detection for episode types
    - Support for various episode naming conventions
- Interactive CLI Configuration
  - New `configure` command for interactive API key setup
  - Securely stores API keys and other settings
  - Guides users through setup process for all API services
  - Support for optional services configuration
  - Test coverage for all configuration scenarios
- Enhanced episode handling:
  - Multi-episode detection with support for various formats (S01E01E02, S01E01-E02, etc.)
  - Episode range parsing with limits for very large ranges
  - Special episode detection (OVAs, specials, movies)
  - Season pack organization functionality
  - Support for concatenated episodes (non-sequential episodes in one file)
  - Intelligent filename generation from metadata for all episode types
  - Anthology show support with configurable mode
    - Title-based episode matching with confidence scoring
    - Directory structure inference for incomplete metadata
    - Configurable title vs. episode number priority
    - Enhanced metadata integration for anthology shows
  - Improved episode title matching system
    - Fuzzy matching for episode titles
    - Configurable confidence thresholds
    - Intelligent episode number override based on title matches
- Updated filename generation to support multi-episode files
- Preview rename functionality now supports multi-episode files
- Template System for Media File Names
  - Customizable templates for TV shows, movies, and anime
  - Support for special episodes and different media types
  - Template registration and management system
  - Default templates for common naming formats (Plex, Kodi, etc.)
  - Template application with format string parsing
- Preview System
  - Advanced preview generator for showing proposed changes
  - Interactive diff display for file operations
  - Batch preview functionality for multiple files
  - Interactive approval system for changes
- CLI Template Commands
  - New `templates` command with `list` and `show` subcommands
  - Interactive template preview functionality
  - Support for viewing all registered templates
  - Enhanced test coverage for all template commands
- Comprehensive Documentation
  - Getting Started guide with step-by-step instructions
  - Template System documentation
  - Command reference for all CLI operations
  - Troubleshooting section with common issues and solutions

### Changed
- Completed refactoring of the template system:
  - Split large name_templates.py module (1200+ lines) into smaller, focused modules
  - Created new modules: template_types.py, template_manager.py, template_formatter.py,
    multi_episode_formatter.py, default_formatters.py, template_registry.py, and file_utils.py
  - Improved type annotations and docstrings throughout
  - Enhanced test coverage with dedicated test files for each module
  - Fixed circular dependencies and improved code organization
  - Added clear interfaces between modules
- Improved MediaType enum compatibility and consolidation:
  - Created type-safe compatibility layers for existing MediaType implementations
  - Fixed attribute access on enum instances with proper type annotations
  - Enhanced backward compatibility between core, parser, and fetcher MediaType variants
  - Added type variables and improved generics for better static analysis
- Enhanced template formatting system:
  - Added `get_default_template` function for consistent template defaults
  - Implemented support for multi-episode formatting in template strings
  - Created template directory structure for future customization
  - Fixed type issues in template formatter functions
  - Added proper deprecation warnings for obsolete functions
  - Improved test compatibility with mocking support
  - Added proper handling for special test cases

### Deprecated
- None

### Removed
- Removed name_templates.py after completing refactoring into smaller modules
- Removed redundant backup test files that were moved to proper locations
- Removed temporary helper scripts (move_tests.py and check_syntax.py) that were used during refactoring

### Fixed
- Comprehensive type annotation improvements for test files
  - Added mypy type checking with `--disallow-untyped-defs` for all test files
  - Fixed type annotations in test mocks and fixtures
  - Created properly typed conftest.py for pytest fixtures
- Fixed failing tests in metadata manager
  - Improved mocking strategy for MetadataManager.fetch_metadata
  - Added proper error handling for invalid IDs
  - Enhanced test coverage for edge cases
- Removed unused variables in test files
- Improved code quality throughout test codebase
- Added typing_roadmap.md to track typing progress
- Fixed various mypy typing issues:
  - Improved type annotations in safe_cast.py with proper generic support
  - Fixed typing in the template system and formatter modules
  - Added proper typing for the multi-episode formatter
  - Resolved MediaType enum typing issues across multiple modules
  - Added mypy-specific directives where needed for compatibility with older Python versions
  - Ensured type-safe instance attribute access on enum instances
- Fixed template formatter tests:
  - Resolved test failures in multi-episode formatting
  - Fixed template application with proper error handling
  - Ensured consistent behavior in template registry functionality
  - Added comprehensive test cases for all template formatter functions
  - Fixed inconsistencies between test files and implementation

### Security
- None

## [0.2.0] - 2024-03-21

### Added
- GitHub Actions workflows for CI/CD
  - Automated testing on Python 3.8-3.11
  - Code quality checks (black, ruff, mypy)
  - Code coverage reporting with Codecov
  - Automated releases to GitHub and PyPI
- Mypy configuration for strict type checking
- Command Line Interface (CLI) implementation
  - Main CLI entry point with version display
  - Scan command for finding media files
  - Preview command for showing proposed changes
  - Apply command for making changes with confirmation
  - Rollback command for reverting changes
  - Verbose output option for detailed logging
- Configuration system for managing application settings
  - Default configuration with customizable options
  - Environment variable support
  - Helper methods for common configuration values
- File name utilities for standardizing media filenames
  - TV show and movie filename pattern detection
  - Standardized filename generation
  - Preview of proposed file renames
- File operations with backup support
  - Safe file renaming with checksum verification
  - Operation tracking in database
  - Rollback capability for all operations
- Comprehensive documentation
  - CLI usage and options
  - Configuration system
  - File utilities
  - Core architecture

### Changed
- Enhanced FileScanner with recursive option to control directory traversal depth
- Updated datetime usage to timezone-aware objects for better compatibility
- Connected CLI commands to actual functionality for file operations

### Deprecated
- None

### Removed
- None

### Fixed
- Fixed confirmation prompts in CLI commands for automated testing
- Fixed version display format in CLI output
- Fixed verbose mode output for better test capture and user feedback

### Security
- None

## [0.1.0] - 2024-03-19

### Added
- Comprehensive documentation
  - Backend architecture documentation
  - Database schema documentation
  - Main documentation index
  - Quick start guide
  - Usage examples and code snippets
- Backup system implementation
  - SQLite database integration with SQLAlchemy
  - File operation tracking and history
  - Operation status management (pending, completed, rolled back)
  - Checksum verification for safe rollbacks
  - Comprehensive test suite for backup functionality
- Core file scanner module
  - Basic file scanning functionality
  - Media file detection and analysis
  - Multi-episode file detection
  - System file ignoring
- Test infrastructure
  - Added pytest configuration
  - Created initial test suite for file scanner
  - Added test dependencies
- Initial project setup
  - Created project structure with core modules
  - Added pyproject.toml with initial dependencies
  - Created example configuration file
  - Set up virtual environment
  - Added README.md with installation and usage instructions
- Created SPEC.md with comprehensive project specifications
- Created PLAN.md with detailed implementation plan
- Created CHANGELOG.md for tracking project history
- Basic repository structure definition
- Set up Git workflow with main and develop branches

### Changed
- Updated pyproject.toml with test and development dependencies

### Deprecated
- None

### Removed
- None

### Fixed
- None

### Security
- None<|MERGE_RESOLUTION|>--- conflicted
+++ resolved
@@ -8,13 +8,11 @@
 ## [Unreleased]
 
 ### Added
-<<<<<<< HEAD
 - Codecov Integration
   - Added configuration for code coverage reporting
   - Integrated with GitHub Actions workflow
   - Added codecov.yml configuration file
   - Enabled XML coverage report generation
-=======
 - Subtitle file detection and handling:
   - Added SubtitleFile class for subtitle representation
   - Implemented automatic language detection from filenames
@@ -23,7 +21,6 @@
   - Implemented Plex-compatible subtitle renaming
   - Added comprehensive test suite for subtitle functionality
   - Created detailed documentation for subtitle support
->>>>>>> 793e71e7
 
 ### Changed
 - None
